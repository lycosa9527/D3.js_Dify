from flask import Blueprint, request, jsonify, send_file
import agent
import graph_specs
import logging
import tempfile
import asyncio
import re
import os
import atexit
import json
import time
from werkzeug.exceptions import HTTPException
from functools import wraps
from config import config

# URL configuration (fallback if url_config module doesn't exist)
try:
    from url_config import get_api_urls
    URLS = get_api_urls()
except ImportError:
    # Fallback URL configuration
    URLS = {
        'generate_graph': '/api/generate_graph',
        'render_svg_to_png': '/api/render_svg_to_png',
        'update_style': '/api/update_style'
    }

api = Blueprint('api', __name__, url_prefix='/api')
logger = logging.getLogger(__name__)

# Global timing tracking for rendering
rendering_timing_stats = {
    'total_renders': 0,
    'total_render_time': 0.0,
    'render_times': [],
    'last_render_time': 0.0,
    'llm_time_per_render': 0.0,
    'pure_render_time_per_render': 0.0
}

def get_rendering_timing_stats():
    """Get current rendering timing statistics."""
    if rendering_timing_stats['total_renders'] > 0:
        avg_render_time = rendering_timing_stats['total_render_time'] / rendering_timing_stats['total_renders']
        avg_llm_time = rendering_timing_stats['llm_time_per_render'] / rendering_timing_stats['total_renders']
        avg_pure_render_time = rendering_timing_stats['pure_render_time_per_render'] / rendering_timing_stats['total_renders']
    else:
        avg_render_time = 0.0
        avg_llm_time = 0.0
        avg_pure_render_time = 0.0
    
    return {
        'total_renders': rendering_timing_stats['total_renders'],
        'total_render_time': rendering_timing_stats['total_render_time'],
        'average_render_time': avg_render_time,
        'average_llm_time': avg_llm_time,
        'average_pure_render_time': avg_pure_render_time,
        'last_render_time': rendering_timing_stats['last_render_time'],
        'render_times': rendering_timing_stats['render_times'][-10:]  # Last 10 renders
    }

def get_comprehensive_timing_stats():
    """Get comprehensive timing statistics including both LLM and rendering."""
    llm_stats = agent.get_llm_timing_stats()
    render_stats = get_rendering_timing_stats()
    
    return {
        'llm': llm_stats,
        'rendering': render_stats,
        'summary': {
            'total_llm_calls': llm_stats['total_calls'],
            'total_llm_time': llm_stats['total_time'],
            'total_renders': render_stats['total_renders'],
            'total_render_time': render_stats['total_render_time'],
            'llm_percentage': (llm_stats['total_time'] / (llm_stats['total_time'] + render_stats['total_render_time']) * 100) if (llm_stats['total_time'] + render_stats['total_render_time']) > 0 else 0,
            'render_percentage': (render_stats['total_render_time'] / (llm_stats['total_time'] + render_stats['total_render_time']) * 100) if (llm_stats['total_time'] + render_stats['total_render_time']) > 0 else 0
        }
    }

# Track temporary files for cleanup
temp_files = set()

def cleanup_temp_files():
    """Clean up temporary files on exit."""
    for temp_file in temp_files:
        try:
            if os.path.exists(temp_file):
                os.unlink(temp_file)
        except OSError:
            pass

atexit.register(cleanup_temp_files)

def handle_api_errors(f):
    """Decorator for centralized API error handling with consistent error format."""
    @wraps(f)
    def decorated_function(*args, **kwargs):
        try:
            return f(*args, **kwargs)
        except HTTPException:
            # Re-raise HTTP exceptions as-is
            raise
        except Exception as e:
            logger.error(f"API error in {f.__name__}: {e}", exc_info=True)
            error_message = "An unexpected error occurred. Please try again later."
            if config.DEBUG:
                error_message = f"{error_message} Details: {str(e)}"
            return jsonify({
                'error': error_message,
                'type': 'internal_error'
            }), 500
    return decorated_function

def validate_request_data(data, required_fields=None):
    """Validate request data structure."""
    if not data:
        return False, "Missing request data"
    
    if required_fields:
        for field in required_fields:
            if field not in data:
                return False, f"Missing required field: {field}"
    
    return True, ""

def sanitize_prompt(prompt):
    """Enhanced sanitization with comprehensive security measures."""
    if not isinstance(prompt, str):
        return None
    prompt = prompt.strip()
    if not prompt:
        return None
    
    # Remove potentially dangerous patterns
    dangerous_patterns = [
        r'<script[^>]*>.*?</script>',  # Script tags
        r'<iframe[^>]*>.*?</iframe>',  # Iframe tags
        r'<object[^>]*>.*?</object>',  # Object tags
        r'<embed[^>]*>',  # Embed tags
        r'javascript:',  # JavaScript protocol
        r'data:',  # Data protocol
        r'vbscript:',  # VBScript protocol
        r'on\w+\s*=',  # Event handlers
        r'<[^>]*>',  # Any remaining HTML tags
        r'expression\s*\(',  # CSS expressions
        r'url\s*\(',  # CSS url functions
        r'import\s+',  # CSS imports
        r'@import',  # CSS @import
        r'\\',  # Backslashes
        r'<!--',  # HTML comments
        r'-->',  # HTML comments
    ]
    
    for pattern in dangerous_patterns:
        prompt = re.sub(pattern, '', prompt, flags=re.IGNORECASE | re.DOTALL)
    
    # HTML entity encoding for special characters
    html_entities = {
        '<': '&lt;',
        '>': '&gt;',
        '"': '&quot;',
        "'": '&#x27;',
        '&': '&amp;',
        '/': '&#x2F;',
        '\\': '&#x5C;',
    }
    
    for char, entity in html_entities.items():
        prompt = prompt.replace(char, entity)
    
    # Remove control characters and normalize whitespace
    prompt = re.sub(r'[\x00-\x1f\x7f-\x9f]', '', prompt)
    prompt = re.sub(r'\s+', ' ', prompt)
    
    # Limit length and ensure it's not empty after sanitization
    sanitized = prompt[:1000].strip()
    return sanitized if sanitized else None

@api.route('/generate_graph', methods=['POST'])
@handle_api_errors
def generate_graph():
    """Generate graph specification from user prompt using Qwen (default, with enhanced extraction and style integration)."""
    # Input validation
    data = request.json
    valid, msg = validate_request_data(data, ['prompt'])
    if not valid:
        return jsonify({'error': msg}), 400
    
    prompt = sanitize_prompt(data['prompt'])
    if not prompt:
        return jsonify({'error': 'Invalid or empty prompt'}), 400
    
    language = data.get('language', 'zh')  # Default to Chinese for Qwen
    if not isinstance(language, str) or language not in ['zh', 'en']:
        return jsonify({'error': 'Invalid language. Must be "zh" or "en"'}), 400
    
    logger.info(f"Frontend /generate_graph (Qwen with styles): prompt={prompt!r}, language={language!r}")
    
    # Track timing for LLM processing
    start_time = time.time()
    
    # Use enhanced agent workflow with integrated style system
    try:
        result = agent.agent_graph_workflow_with_styles(prompt, language)
        
        # Calculate LLM processing time
        llm_time = time.time() - start_time
        logger.info(f"LLM processing completed in {llm_time:.3f}s")
        
        # Add timing information to response
        timing_info = {
            'llm_processing_time': llm_time,
            'llm_stats': agent.get_llm_timing_stats()
        }
        
        spec = result.get('spec', {})
        diagram_type = result.get('diagram_type', 'bubble_map')
        topics = result.get('topics', [])
        style_preferences = result.get('style_preferences', {})
        
        # Optionally enhance spec using specialized agents FIRST
        if diagram_type == 'multi_flow_map':
            try:
                from multi_flow_map_agent import MultiFlowMapAgent
                mf_agent = MultiFlowMapAgent()
                agent_result = mf_agent.enhance_spec(spec)
                if agent_result.get('success') and 'spec' in agent_result:
                    spec = agent_result['spec']
                else:
                    logger.warning(f"MultiFlowMapAgent enhancement skipped: {agent_result.get('error')}")
            except Exception as e:
                logger.error(f"Error enhancing multi_flow_map spec: {e}")
        elif diagram_type == 'flow_map':
            try:
                from flow_map_agent import FlowMapAgent
                f_agent = FlowMapAgent()
                agent_result = f_agent.enhance_spec(spec)
                if agent_result.get('success') and 'spec' in agent_result:
                    spec = agent_result['spec']
                else:
                    logger.warning(f"FlowMapAgent enhancement skipped: {agent_result.get('error')}")
            except Exception as e:
                logger.error(f"Error enhancing flow_map spec: {e}")
        elif diagram_type == 'tree_map':
            try:
                from tree_map_agent import TreeMapAgent
                t_agent = TreeMapAgent()
                agent_result = t_agent.enhance_spec(spec)
                if agent_result.get('success') and 'spec' in agent_result:
                    spec = agent_result['spec']
                else:
                    logger.warning(f"TreeMapAgent enhancement skipped: {agent_result.get('error')}")
            except Exception as e:
                logger.error(f"Error enhancing tree_map spec: {e}")
        elif diagram_type == 'concept_map':
            try:
                from concept_map_agent import ConceptMapAgent
                c_agent = ConceptMapAgent()
                agent_result = c_agent.enhance_spec(spec)
                if agent_result.get('success') and 'spec' in agent_result:
                    spec = agent_result['spec']
                else:
                    logger.warning(f"ConceptMapAgent enhancement skipped: {agent_result.get('error')}")
            except Exception as e:
                logger.error(f"Error enhancing concept_map spec: {e}")
        elif diagram_type == 'mindmap':
            try:
                from mind_map_agent import MindMapAgent
                m_agent = MindMapAgent()
                agent_result = m_agent.enhance_spec(spec)
                if agent_result.get('success') and 'spec' in agent_result:
                    spec = agent_result['spec']
                else:
                    logger.warning(f"MindMapAgent enhancement skipped: {agent_result.get('error')}")
            except Exception as e:
                logger.error(f"Error enhancing mindmap spec: {e}")

        # NOW validate the enhanced spec (after agent enhancement)
        from graph_specs import DIAGRAM_VALIDATORS
        if isinstance(spec, dict) and spec.get('error'):
            return jsonify({'error': spec.get('error')}), 400
        if diagram_type in DIAGRAM_VALIDATORS:
            validate_fn = DIAGRAM_VALIDATORS[diagram_type]
            valid, msg = validate_fn(spec)
            if not valid:
                logger.warning(f"Generated invalid spec for {diagram_type}: {msg}")
                return jsonify({'error': f'Failed to generate valid graph specification: {msg}'}), 400
        else:
            logger.warning(f"No validator found for diagram type: {diagram_type}")

        # Calculate optimized dimensions
        dimensions = config.get_d3_dimensions()
        # Use agent-recommended dimensions if provided
        if diagram_type in ('multi_flow_map', 'flow_map', 'tree_map', 'concept_map', 'mindmap') and isinstance(spec, dict) and spec.get('_recommended_dimensions'):
            rd = spec['_recommended_dimensions']
            try:
                dimensions = {
                    'baseWidth': rd.get('baseWidth', dimensions.get('baseWidth', 900)),
                    'baseHeight': rd.get('baseHeight', dimensions.get('baseHeight', 500)),
                    'padding': rd.get('padding', dimensions.get('padding', 40)),
                    'width': rd.get('width', rd.get('baseWidth', dimensions.get('baseWidth', 900))),
                    'height': rd.get('height', rd.get('baseHeight', dimensions.get('baseHeight', 500))),
                    'topicFontSize': dimensions.get('topicFontSize', 26),
                    'charFontSize': dimensions.get('charFontSize', 22)
                }
            except Exception as e:
                logger.warning(f"Failed to apply recommended dimensions: {e}")
        if diagram_type == 'bridge_map' and spec and 'analogies' in spec:
            num_analogies = len(spec['analogies'])
            min_width_per_analogy = 120
            min_padding = 40
            content_width = (num_analogies * min_width_per_analogy) + ((num_analogies - 1) * 60)
            optimal_width = max(content_width + (2 * min_padding), 600)
            optimal_height = max(90 + (2 * min_padding), 200)  # 90px for text + lines
            
            dimensions = {
                'baseWidth': optimal_width,
                'baseHeight': optimal_height,
                'padding': min_padding,
                'width': optimal_width,
                'height': optimal_height,
                'topicFontSize': dimensions.get('topicFontSize', 18),
                'charFontSize': dimensions.get('charFontSize', 14)
            }
        
        return jsonify({
            'type': diagram_type,
            'spec': spec,
            'agent': 'qwen',
            'topics': topics,
            'style_preferences': style_preferences,
            'diagram_type': diagram_type,
            'has_styles': '_style' in spec,
            'theme': config.get_d3_theme(),
            'dimensions': dimensions,
            'watermark': config.get_watermark_config(),
            'timing': timing_info
        })
        
    except Exception as e:
        logger.error(f"Enhanced agent workflow failed: {e}")
        return jsonify({'error': 'Failed to generate graph specification'}), 500


@api.route('/generate_png', methods=['POST'])
@handle_api_errors
def generate_png():
    """Generate PNG image from user prompt."""
    # Input validation
    data = request.json
    valid, msg = validate_request_data(data, ['prompt'])
    if not valid:
        return jsonify({'error': msg}), 400
    
    prompt = sanitize_prompt(data['prompt'])
    if not prompt:
        return jsonify({'error': 'Invalid or empty prompt'}), 400
    
    language = data.get('language', 'zh')
    if not isinstance(language, str) or language not in ['zh', 'en']:
        return jsonify({'error': 'Invalid language. Must be "zh" or "en"'}), 400
    
    logger.info(f"Frontend /generate_png: prompt={prompt!r}, language={language!r}")
    
    # Track timing for the entire process
    total_start_time = time.time()
    
    # Generate graph specification using the same workflow as generate_graph
    try:
        llm_start_time = time.time()
        result = agent.agent_graph_workflow_with_styles(prompt, language)
        llm_time = time.time() - llm_start_time
        
        spec = result.get('spec', {})
        graph_type = result.get('diagram_type', 'bubble_map')
        
        logger.info(f"LLM processing completed in {llm_time:.3f}s")
    except Exception as e:
        logger.error(f"Agent workflow failed: {e}")
        return jsonify({'error': 'Failed to generate graph specification'}), 500
    
    # Validate the generated spec before processing
    from graph_specs import DIAGRAM_VALIDATORS
    # Surface generation error without changing type
    if isinstance(spec, dict) and spec.get('error'):
        return jsonify({'error': spec.get('error')}), 400
    if graph_type in DIAGRAM_VALIDATORS:
        validate_fn = DIAGRAM_VALIDATORS[graph_type]
        valid, msg = validate_fn(spec)
        if not valid:
            logger.warning(f"Generated invalid spec for {graph_type}: {msg}")
            return jsonify({'error': f'Failed to generate valid graph specification: {msg}'}), 400
    else:
        logger.warning(f"No validator found for diagram type: {graph_type}")
    
    # Use brace map agent for brace maps
    if graph_type == 'brace_map':
        from brace_map_agent import BraceMapAgent
        brace_agent = BraceMapAgent()
        agent_result = brace_agent.generate_diagram(spec)
        if agent_result['success']:
            # CRITICAL FIX: Keep original spec structure and enhance it with agent data
            # This prevents breaking the JavaScript renderer which expects the original format
            enhanced_spec = spec.copy() if isinstance(spec, dict) else spec
            enhanced_spec['_agent_result'] = agent_result
            enhanced_spec['_layout_data'] = agent_result.get('layout_data')
            enhanced_spec['_svg_data'] = agent_result.get('svg_data')
            enhanced_spec['_optimal_dimensions'] = {
                'width': agent_result.get('svg_data', {}).get('width'),
                'height': agent_result.get('svg_data', {}).get('height')
            }
            spec = enhanced_spec
            logger.info(f"Enhanced brace map spec with agent data (original structure preserved)")
        else:
            logger.error(f"Brace map agent failed: {agent_result.get('error')}")
            return jsonify({'error': f"Brace map generation failed: {agent_result.get('error')}"}), 500
    elif graph_type == 'multi_flow_map':
        # Enhance multi-flow map spec and optionally use recommended dimensions later
        try:
            from multi_flow_map_agent import MultiFlowMapAgent
            mf_agent = MultiFlowMapAgent()
            agent_result = mf_agent.enhance_spec(spec)
            if agent_result.get('success') and 'spec' in agent_result:
                spec = agent_result['spec']
            else:
                logger.warning(f"MultiFlowMapAgent enhancement skipped: {agent_result.get('error')}")
        except Exception as e:
            logger.error(f"Error enhancing multi_flow_map spec: {e}")
    elif graph_type == 'flow_map':
        # Enhance flow map spec and use recommended dimensions
        try:
            from flow_map_agent import FlowMapAgent
            f_agent = FlowMapAgent()
            agent_result = f_agent.enhance_spec(spec)
            if agent_result.get('success') and 'spec' in agent_result:
                spec = agent_result['spec']
            else:
                logger.warning(f"FlowMapAgent enhancement skipped: {agent_result.get('error')}")
        except Exception as e:
            logger.error(f"Error enhancing flow_map spec: {e}")
    elif graph_type == 'tree_map':
        # Enhance tree map spec and use recommended dimensions
        try:
            from tree_map_agent import TreeMapAgent
            t_agent = TreeMapAgent()
            agent_result = t_agent.enhance_spec(spec)
            if agent_result.get('success') and 'spec' in agent_result:
                spec = agent_result['spec']
            else:
                logger.warning(f"TreeMapAgent enhancement skipped: {agent_result.get('error')}")
        except Exception as e:
            logger.error(f"Error enhancing tree_map spec: {e}")
    elif graph_type == 'concept_map':
        # Enhance concept map spec for quality and sizing
        try:
            from concept_map_agent import ConceptMapAgent
            c_agent = ConceptMapAgent()
            agent_result = c_agent.enhance_spec(spec)
            if agent_result.get('success') and 'spec' in agent_result:
                spec = agent_result['spec']
            else:
                logger.warning(f"ConceptMapAgent enhancement skipped: {agent_result.get('error')}")
        except Exception as e:
            logger.error(f"Error enhancing concept_map spec: {e}")
    elif graph_type == 'mindmap':
        # Check if spec is already enhanced by agent (has _layout and _recommended_dimensions)
        if not (isinstance(spec, dict) and spec.get('_layout') and spec.get('_recommended_dimensions')):
            # Only enhance if not already enhanced
            try:
                from mind_map_agent import MindMapAgent
                m_agent = MindMapAgent()
                agent_result = m_agent.enhance_spec(spec)
                if agent_result.get('success') and 'spec' in agent_result:
                    spec = agent_result['spec']
                else:
                    logger.warning(f"MindMapAgent enhancement skipped: {agent_result.get('error')}")
            except Exception as e:
                logger.error(f"Error enhancing mindmap spec: {e}")
        else:
            logger.info(f"Mind map spec already enhanced, skipping agent call")
    
    # Check if spec has required structure for rendering
    if not spec or isinstance(spec, dict) and spec.get('error'):
        return jsonify({'error': 'Failed to generate valid graph specification'}), 400
    
    # Render SVG and convert to PNG using Playwright
    try:
        import nest_asyncio
        nest_asyncio.apply()
        import json
        from playwright.async_api import async_playwright
        
        # Track rendering start time
        render_start_time = time.time()
        
        async def render_svg_to_png(spec, graph_type):
            # Use modular loading for optimal performance (Option 3: Code Splitting)
            try:
                # Import the modular cache manager (Python wrapper)
                from static.js.modular_cache_python import get_javascript_for_graph_type
                
                # Get graph-type-specific JavaScript modules with performance stats
                module_contents, modular_stats = get_javascript_for_graph_type(graph_type)
                
                logger.info(f"Modular JavaScript loaded for {graph_type}: {modular_stats['module_names']} ({modular_stats['total_size_kb']}KB)")
                
                # Extract modules directly - no more regex parsing!
                theme_config = module_contents.get('theme-config', '')
                style_manager = module_contents.get('style-manager', '')
                
                # Generate separate script tags for each module instead of concatenating
                module_script_tags = []
                for module_name, content in module_contents.items():
                    if module_name not in ['theme-config', 'style-manager']:
                        # Add cache-busting to prevent browser from loading cached renderers
                        cache_buster = f"?v={int(time.time())}"
                        module_script_tags.append(f'<script data-module="{module_name}" data-cache-buster="{cache_buster}">{content}</script>')
                
                renderer_scripts = '\n            '.join(module_script_tags) if module_script_tags else ""
                
                # Log what modules are being loaded for debugging
                logger.info(f"Loading modules for {graph_type}: {[name for name in module_contents.keys() if name not in ['theme-config', 'style-manager']]}")
                logger.info(f"Generated {len(module_script_tags)} script tags")
                
                # Debug: Log the actual script content being generated
                for i, script_tag in enumerate(module_script_tags):
                    logger.info(f"Script tag {i+1}: {script_tag[:100]}...")  # First 100 chars
                
                logger.info(f"Total HTML size will be approximately: {len(theme_config) + len(style_manager) + sum(len(tag) for tag in module_script_tags)} chars")
                
            except Exception as e:
                logger.error(f"Failed to load modular JavaScript for {graph_type}: {e}")
                # NO FALLBACK - if modular system fails, show error
                logger.error(f"Modular system failed for {graph_type}, no fallback available")
                raise ValueError(f"Failed to load required JavaScript modules for {graph_type}")
            
            # Log spec data summary for debugging
            if isinstance(spec, dict):
                spec_keys = list(spec.keys())
                svg_info = ""
                if 'svg_data' in spec and isinstance(spec['svg_data'], dict):
                    svg_keys = list(spec['svg_data'].keys())
                    element_count = len(spec['svg_data'].get('elements', [])) if 'elements' in spec['svg_data'] else 0
                    svg_info = f", svg_data: {svg_keys}, elements: {element_count}"
                logger.info(f"Spec data: {spec_keys}{svg_info}")
            else:
                logger.info("Spec data: Not a dict")
            
            # Calculate optimized dimensions for different graph types
            dimensions = config.get_d3_dimensions()
            
            if graph_type == 'bridge_map' and spec and 'analogies' in spec:
                num_analogies = len(spec['analogies'])
                min_width_per_analogy = 120
                min_padding = 40
                content_width = (num_analogies * min_width_per_analogy) + ((num_analogies - 1) * 60)
                optimal_width = max(content_width + (2 * min_padding), 600)
                optimal_height = max(90 + (2 * min_padding), 200)  # 90px for text + lines
                
                dimensions = {
                    'baseWidth': optimal_width,
                    'baseHeight': optimal_height,
                    'padding': min_padding,
                    'width': optimal_width,
                    'height': optimal_height,
                    'topicFontSize': dimensions.get('topicFontSize', 26),
                    'charFontSize': dimensions.get('charFontSize', 22)
                }
            elif graph_type == 'brace_map' and spec:
                # Check for enhanced spec format first (new format)
                optimal_dims = spec.get('_optimal_dimensions', {})
                svg_data = spec.get('_svg_data', {})
                
                # Use enhanced format dimensions if available
                if optimal_dims and optimal_dims.get('width') and optimal_dims.get('height'):
                    dimensions = {
                        'baseWidth': optimal_dims['width'],
                        'baseHeight': optimal_dims['height'],
                        'padding': 50,
                        'width': optimal_dims['width'],
                        'height': optimal_dims['height'],
                        'topicFontSize': dimensions.get('topicFontSize', 20),
                        'partFontSize': dimensions.get('partFontSize', 16),
                        'subpartFontSize': dimensions.get('subpartFontSize', 14)
                    }
                    logger.info(f"Using enhanced spec optimal dimensions: {optimal_dims['width']}x{optimal_dims['height']}")
                # Legacy format fallback
                elif spec.get('success') and svg_data and 'width' in svg_data and 'height' in svg_data:
                    dimensions = {
                        'baseWidth': svg_data['width'],
                        'baseHeight': svg_data['height'],
                        'padding': 50,
                        'width': svg_data['width'],
                        'height': svg_data['height'],
                        'topicFontSize': dimensions.get('topicFontSize', 20),
                        'partFontSize': dimensions.get('partFontSize', 16),
                        'subpartFontSize': dimensions.get('subpartFontSize', 14)
                    }
                    logger.info(f"Using legacy format optimal dimensions: {svg_data['width']}x{svg_data['height']}")
                else:
                    # Fallback to default dimensions if agent data is not available
                    dimensions = {
                        'baseWidth': 800,
                        'baseHeight': 600,
                        'padding': 50,
                        'width': 800,
                        'height': 600,
                        'topicFontSize': dimensions.get('topicFontSize', 20),
                        'partFontSize': dimensions.get('partFontSize', 16),
                        'subpartFontSize': dimensions.get('subpartFontSize', 14)
                    }
                    logger.warning("Agent dimensions not available, using fallback dimensions")
            elif graph_type in ('multi_flow_map', 'flow_map', 'tree_map', 'concept_map') and isinstance(spec, dict):
                try:
                    rd = spec.get('_recommended_dimensions') or {}
                    if rd:
                        dimensions = {
                            'baseWidth': rd.get('baseWidth', dimensions.get('baseWidth', 900)),
                            'baseHeight': rd.get('baseHeight', dimensions.get('baseHeight', 500)),
                            'padding': rd.get('padding', dimensions.get('padding', 40)),
                            'width': rd.get('width', rd.get('baseWidth', dimensions.get('baseWidth', 900))),
                            'height': rd.get('height', rd.get('baseHeight', dimensions.get('baseHeight', 500))),
                            'topicFontSize': dimensions.get('topicFontSize', 18),
                            'charFontSize': dimensions.get('charFontSize', 14)
                        }
                except Exception as e:
                    logger.warning(f"Failed to apply recommended dimensions: {e}")
            
            # Read local D3.js content for embedding in PNG generation
            d3_js_path = os.path.join(os.path.dirname(__file__), 'static', 'js', 'd3.min.js')
            try:
                with open(d3_js_path, 'r', encoding='utf-8') as f:
                    d3_js_content = f.read()
                logger.info(f"Local D3.js loaded for PNG generation ({len(d3_js_content)} bytes)")
                d3_script_tag = f'<script>{d3_js_content}</script>'
            except Exception as e:
                logger.error(f"Failed to load local D3.js: {e}")
                raise RuntimeError(f"Local D3.js library not available at {d3_js_path}. Please ensure the D3.js bundle is properly installed.")
            
            html = f'''
            <html><head>
            <meta charset="utf-8">
            {d3_script_tag}
            <style>
                body {{ margin:0; background:#fff; }}
                #d3-container {{ 
                    width: 100%; 
                    height: 100vh; 
                    display: block; 
                    background: #f0f0f0; 
                }}
            </style>
            </head><body>
            <div id="d3-container"></div>
            
            <!-- Theme Configuration -->
            <script>
            {theme_config}
            </script>
            
            <!-- Style Manager -->
            <script>
            {style_manager}
            </script>
            
            <!-- Modular D3 Renderers (Loaded in dependency order) -->
            {renderer_scripts}
            
            <!-- Main Rendering Logic -->
            <script>
            console.log("Page loaded, waiting for D3.js...");
            console.log("Debug: Checking module availability...");
            
            // Debug: Check what modules are loaded
            setTimeout(() => {{
                console.log("Debug: Module availability check:");
                console.log("  - renderTreeMap:", typeof renderTreeMap);
                console.log("  - TreeRenderer:", typeof TreeRenderer);
                console.log("  - MindGraphUtils:", typeof MindGraphUtils);
                console.log("  - addWatermark:", typeof addWatermark);
                console.log("  - styleManager:", typeof styleManager);
                console.log("  - renderGraph:", typeof renderGraph);
                
                if (window.TreeRenderer) {{
                    console.log("  - TreeRenderer.renderTreeMap:", typeof window.TreeRenderer.renderTreeMap);
                }}
                if (window.MindGraphUtils) {{
                    console.log("  - MindGraphUtils.addWatermark:", typeof window.MindGraphUtils.addWatermark);
                }}
            }}, 1000);
            
            // Wait for D3.js to load
            function waitForD3() {{
                if (typeof d3 !== "undefined") {{
                    console.log("D3.js loaded, starting rendering...");
                    try {{
                        window.spec = {json.dumps(spec, ensure_ascii=False)};
                        window.graph_type = "{graph_type}";
                        
                        // Get theme using centralized configuration
                        let theme;
                        let backendTheme;
                        if (typeof getD3Theme === "function") {{
                            theme = getD3Theme(graph_type);
                            console.log("Using centralized theme configuration");
                        }} else {{
                            // Fallback to style manager
                            const d3Theme = {json.dumps(config.get_d3_theme(), ensure_ascii=False)};
                            theme = d3Theme;
                            console.log("Using style manager theme");
                        }}
                        const watermarkConfig = {json.dumps(config.get_watermark_config(), ensure_ascii=False)};
                        backendTheme = {{...theme, ...watermarkConfig}};
                        window.dimensions = {json.dumps(dimensions, ensure_ascii=False)};
                        
                        console.log("Rendering graph:", window.graph_type, window.spec);
                        console.log("Style manager loaded:", typeof styleManager);
                        console.log("Backend theme:", backendTheme);
                        
                        // Ensure style manager is available
                        if (typeof styleManager === "undefined") {{
                            console.error("Style manager not loaded!");
                            document.body.innerHTML += "<div style=\\"color: red; padding: 20px;\\">Style manager not loaded!</div>";
                            throw new Error("Style manager not available");
                        }} else {{
                            console.log("Style manager is available");
                        }}
                        
                        // Use agent renderer for brace maps
                        if (window.graph_type === "brace_map") {{
                            console.log("Using brace map agent renderer");
                            console.log("Debug: window.spec:", window.spec);
                            console.log("Debug: spec keys:", Object.keys(window.spec || {{}}));
                            
                            // Handle both enhanced format (with original structure) and legacy formats
                            const hasValidSpec = window.spec && (
                                (window.spec.topic && Array.isArray(window.spec.parts)) || // Enhanced format
                                window.spec.success || // Legacy format
                                window.spec.data || window.spec.svg_data || window.spec.layout_data
                            );
                            
                            console.log("Debug: hasValidSpec:", hasValidSpec);
                            console.log("Debug: renderBraceMap available:", typeof renderBraceMap);
                            console.log("Debug: BraceRenderer available:", typeof window.BraceRenderer);
                            
                            if (hasValidSpec) {{
                                if (typeof renderBraceMap === "function") {{
                                    console.log("Calling global renderBraceMap function");
                                    try {{
                                        renderBraceMap(window.spec, backendTheme, window.dimensions);
                                        console.log("renderBraceMap completed successfully");
                                    }} catch (error) {{
                                        console.error("Error in renderBraceMap:", error);
                                        document.body.innerHTML += "<div style=\\"color: red; padding: 20px;\\">Render error: " + error.message + "</div>";
                                    }}
                                }} else if (typeof window.BraceRenderer !== "undefined" && typeof window.BraceRenderer.renderBraceMap === "function") {{
                                    console.log("Calling BraceRenderer.renderBraceMap function");
                                    try {{
                                        window.BraceRenderer.renderBraceMap(window.spec, backendTheme, window.dimensions);
                                        console.log("BraceRenderer.renderBraceMap completed successfully");
                                    }} catch (error) {{
                                        console.error("Error in BraceRenderer.renderBraceMap:", error);
                                        document.body.innerHTML += "<div style=\\"color: red; padding: 20px;\\">Render error: " + error.message + "</div>";
                                    }}
                                }} else {{
                                    console.error("renderBraceMap function not available");
                                    document.body.innerHTML += "<div style=\\"color: red; padding: 20px;\\">Brace map renderer not loaded</div>";
                                }}
                            }} else {{
                                console.error("Invalid brace map specification");
                                document.body.innerHTML += "<div style=\\"color: red; padding: 20px;\\">Invalid brace map specification</div>";
                            }}
                        }} else if (window.graph_type === "flow_map") {{
                            console.log("Using flow map renderer directly");
                            if (typeof renderFlowMap === "function") {{
                                renderFlowMap(window.spec, backendTheme, window.dimensions);
                            }} else {{
                                console.error("renderFlowMap function not available");
                                document.body.innerHTML += "<div style=\\"color: red; padding: 20px;\\">Flow map renderer not loaded</div>";
                            }}
                        }} else {{
                            renderGraph(window.graph_type, window.spec, backendTheme, window.dimensions);
                        }}
                        
                        console.log("Graph rendering completed");
                        
                        // Wait a moment for SVG to be created
                        setTimeout(() => {{
                            const svg = document.querySelector("svg");
                            if (svg) {{
                                console.log("SVG found with dimensions:", svg.getAttribute("width"), "x", svg.getAttribute("height"));
                            }} else {{
                                console.error("No SVG element found after rendering");
                                document.body.innerHTML += "<div style=\\"color: red; padding: 20px;\\">No SVG created after rendering</div>";
                            }}
                        }}, 1000);
                    }} catch (error) {{
                        console.error("Render error:", error);
                        document.body.innerHTML += "<div style=\\"color: red; padding: 20px;\\">Render error: " + error.message + "</div>";
                    }}
                }} else {{
                    setTimeout(waitForD3, 100);
                }}
            }}
            waitForD3();
            </script>
            </body></html>
            '''
            # Get browser context from pool for optimal performance
            # According to Playwright best practices:
            # - Each isolated operation should have its own browser context
            # - Contexts cannot cross event loop boundaries
            # - For PNG generation, create a fresh context each time
            # - Reference: https://playwright.dev/docs/browser-contexts#isolation
            
            logger.info("DEBUG: Creating fresh browser context for PNG generation (following Playwright isolation principles)")
            
            # Create a fresh browser instance and context for this PNG generation
            # This ensures proper isolation and event loop compatibility
            from playwright.async_api import async_playwright
            playwright = await async_playwright().start()
            
            browser = await playwright.chromium.launch()
            context = await browser.new_context(
                viewport={'width': 1920, 'height': 1080},
                user_agent='MindGraph PNG Generator/1.0',
                java_script_enabled=True,
                ignore_https_errors=True
            )
            
            logger.info(f"DEBUG: Fresh context created - type: {type(context)}, id: {id(context)}")
            
            try:
                # Use the fresh context for PNG generation
                page = await context.new_page()
                
                # Set timeout to 60 seconds for all content
                page.set_default_timeout(60000)  # 60 seconds default
                page.set_default_navigation_timeout(60000)
                
                # Set up console and error logging BEFORE loading content
                console_messages = []
                page_errors = []
                
                page.on("console", lambda msg: console_messages.append(f"{msg.type}: {msg.text}"))
                page.on("pageerror", lambda err: page_errors.append(str(err)))
                
                # Set timeout and log HTML size if large
                html_size = len(html)
                timeout_ms = 60000  # 60 seconds for all content
                if html_size > 100000:  # Log if HTML is very large
                    logger.info(f"Large HTML content: {html_size} characters, setting timeout to {timeout_ms}ms")
                
                await page.set_content(html, timeout=timeout_ms)
                
                # Wait for rendering and check for console errors
                logger.info("Waiting for initial rendering...")
                await asyncio.sleep(3.0)
                
                # Log console messages and errors (consolidated)
                if console_messages:
                    logger.info(f"Browser console messages: {len(console_messages)}")
                    # Log the actual console messages for debugging
                    for i, msg in enumerate(console_messages[-10:]):  # Last 10 messages
                        logger.info(f"Console {i+1}: {msg}")
                if page_errors:
                    logger.error(f"Browser errors: {len(page_errors)}")
                    for i, error in enumerate(page_errors):
                        logger.error(f"Browser Error {i+1}: {error}")
                
                # Wait for rendering to complete
                logger.info("Waiting for rendering to complete...")
                await asyncio.sleep(4.0)  # Combined wait time
                
                # Check what functions are actually available in the browser
                try:
                    function_check = await page.evaluate("""
                        () => {
                            const functions = {};
                            functions.renderTreeMap = typeof renderTreeMap;
                            functions.TreeRenderer = typeof TreeRenderer;
                            functions.MindGraphUtils = typeof MindGraphUtils;
                            functions.addWatermark = typeof addWatermark;
                            functions.styleManager = typeof styleManager;
                            functions.d3 = typeof d3;
                            functions.renderGraph = typeof renderGraph;
                            
                            // Check if specific objects exist
                            if (window.TreeRenderer) {
                                functions.TreeRenderer_renderTreeMap = typeof window.TreeRenderer.renderTreeMap;
                            }
                            if (window.MindGraphUtils) {
                                functions.MindGraphUtils_addWatermark = typeof window.MindGraphUtils.addWatermark;
                            }
                            
                            return functions;
                        }
                    """)
                    logger.info(f"Function availability check: {function_check}")
                except Exception as e:
                    logger.error(f"Failed to check function availability: {e}")
                
                # Wait for SVG element to be created with timeout
                try:
                    element = await page.wait_for_selector("svg", timeout=10000)
                    logger.info("SVG element found successfully")
                except Exception as e:
                    logger.error(f"Timeout waiting for SVG element: {e}")
                    element = await page.query_selector("svg")  # Try one more time
                
                # Check if SVG exists and has content
                if element is None:
                    logger.error("SVG element not found in rendered page.")
                    
                    # Check if d3-container has any content
                    container = await page.query_selector("#d3-container")
                    if container:
                        container_content = await container.inner_html()
                        logger.error(f"Container content: {container_content[:500]}...")
                    else:
                        logger.error("d3-container element not found")
                    
                    # Log page content for debugging
                    page_content = await page.content()
                    logger.error(f"Page content: {page_content[:1000]}...")
                    
                    # Check if any JavaScript functions are available
                    try:
                        d3_available = await page.evaluate("typeof d3 !== \"undefined\"")
                        style_manager_available = await page.evaluate("typeof styleManager !== \"undefined\"")
                        render_graph_available = await page.evaluate("typeof renderGraph !== \"undefined\"")
                        
                        logger.error(f"JavaScript availability - D3: {d3_available}, StyleManager: {style_manager_available}, renderGraph: {render_graph_available}")
                    except Exception as e:
                        logger.error(f"Could not check JavaScript availability: {e}")
                    
                    raise ValueError("SVG element not found. The graph could not be rendered.")
                
                # Check SVG dimensions
                svg_width = await element.get_attribute('width')
                svg_height = await element.get_attribute('height')
                logger.info(f"SVG dimensions: width={svg_width}, height={svg_height}")
                
                # Ensure element is visible before screenshot
                await element.scroll_into_view_if_needed()
                await page.wait_for_timeout(1000)  # Wait for any animations to complete
                
                png_bytes = await element.screenshot(omit_background=False, timeout=60000)
                return png_bytes
            finally:
                # Clean up resources properly
                logger.info("DEBUG: Cleaning up PNG generation resources")
                try:
                    if 'page' in locals():
                        await page.close()
                        logger.info("DEBUG: Page closed")
                    if 'context' in locals():
                        await context.close()
                        logger.info("DEBUG: Context closed")
                    if 'browser' in locals():
                        await browser.close()
                        logger.info("DEBUG: Browser closed")
                    if 'playwright' in locals():
                        await playwright.stop()
                        logger.info("DEBUG: Playwright stopped")
                except Exception as cleanup_error:
                    logger.warning(f"DEBUG: Error during cleanup: {cleanup_error}")
        
<<<<<<< HEAD
        # Create a new event loop for PNG generation
        # Each PNG generation gets its own fresh browser context for proper isolation
        png_bytes = asyncio.run(render_svg_to_png(spec, graph_type))
=======
        # Close the async function definition
        # Now call the async function with proper event loop handling
        try:
            loop = asyncio.get_event_loop()
            if loop.is_closed():
                # If the loop is closed, we need to create a new one for this thread
                loop = asyncio.new_event_loop()
                asyncio.set_event_loop(loop)
            
            png_bytes = loop.run_until_complete(render_svg_to_png(spec, graph_type))
        except RuntimeError as e:
            if "Event loop is closed" in str(e):
                # Fallback: create a new event loop for this thread
                loop = asyncio.new_event_loop()
                asyncio.set_event_loop(loop)
                png_bytes = loop.run_until_complete(render_svg_to_png(spec, graph_type))
            else:
                raise
>>>>>>> 7582e39b
        
        # Calculate rendering time
        render_time = time.time() - render_start_time
        total_time = time.time() - total_start_time
        
        # Update rendering statistics
        rendering_timing_stats['total_renders'] += 1
        rendering_timing_stats['total_render_time'] += render_time
        rendering_timing_stats['last_render_time'] = render_time
        rendering_timing_stats['render_times'].append(render_time)
        rendering_timing_stats['llm_time_per_render'] += llm_time
        rendering_timing_stats['pure_render_time_per_render'] += render_time
        
        # Keep only last 100 render times to prevent memory bloat
        if len(rendering_timing_stats['render_times']) > 100:
            rendering_timing_stats['render_times'] = rendering_timing_stats['render_times'][-100:]
        
        logger.info(f"PNG generation completed - LLM: {llm_time:.3f}s, Rendering: {render_time:.3f}s, Total: {total_time:.3f}s")
        
        try:
            with tempfile.NamedTemporaryFile(delete=False, suffix='.png', mode='wb') as tmp:
                # Set restrictive permissions
                os.chmod(tmp.name, 0o600)
                temp_files.add(tmp.name)
                
                tmp.write(png_bytes)
                tmp.flush()
                tmp.seek(0)
                
                return send_file(
                    tmp.name, 
                    mimetype='image/png', 
                    as_attachment=True, 
                    download_name='graph.png'
                )
        except Exception as e:
            # Clean up temp file on error
            if 'tmp' in locals() and hasattr(tmp, 'name'):
                try:
                    os.unlink(tmp.name)
                    temp_files.discard(tmp.name)
                except OSError:
                    pass
            raise
    except Exception as e:
        logger.error(f"/generate_png failed: {e}", exc_info=True)
        # If the error is about missing SVG, return a specific message
        if isinstance(e, ValueError) and str(e).startswith("SVG element not found"):
            return jsonify({'error': 'Failed to render the graph: SVG element not found. Please check your input or try a different prompt.'}), 400
        return jsonify({'error': f'Failed to generate PNG: {e}'}), 500


 

@api.route('/update_style', methods=['POST'])
@handle_api_errors
def update_style():
    """Update diagram style instantly - demonstrates the flexibility of the new style system."""
    data = request.json
    valid, msg = validate_request_data(data, ['diagram_type', 'element', 'color'])
    if not valid:
        return jsonify({'error': msg}), 400
    
    diagram_type = data['diagram_type']
    element = data['element']  # e.g., 'topicFill', 'topicText', 'attributeFill'
    color = data['color']
    
    # Validate color format
    if not color.startswith('#') or len(color) != 7:
        return jsonify({'error': 'Invalid color format. Use hex format (e.g., #ff0000)'}), 400
    
    # Get current style for the diagram type
    from diagram_styles import get_style
    current_style = get_style(diagram_type)
    
    # Update the specific element
    current_style[element] = color
    
    # Ensure readability is maintained
    from diagram_styles import get_contrasting_text_color
    if 'Fill' in element and 'Text' not in element:
        # If we're changing a fill color, ensure text color is readable
        text_element = element.replace('Fill', 'TextColor')
        if text_element not in current_style:
            current_style[text_element] = get_contrasting_text_color(color)
    
    return jsonify({
        'success': True,
        'message': f'Updated {element} to {color}',
        'updated_style': current_style
    })

@api.route('/timing_stats', methods=['GET'])
@handle_api_errors
def get_timing_stats():
    """Get comprehensive timing statistics for LLM calls and rendering."""
    stats = get_comprehensive_timing_stats()
    
    # Format the response for better readability
    formatted_stats = {
        'llm': {
            'total_calls': stats['llm']['total_calls'],
            'total_time_seconds': round(stats['llm']['total_time'], 3),
            'average_time_seconds': round(stats['llm']['average_time'], 3),
            'last_call_time_seconds': round(stats['llm']['last_call_time'], 3),
            'recent_call_times': [round(t, 3) for t in stats['llm']['call_times']]
        },
        'rendering': {
            'total_renders': stats['rendering']['total_renders'],
            'total_render_time_seconds': round(stats['rendering']['total_render_time'], 3),
            'average_render_time_seconds': round(stats['rendering']['average_render_time'], 3),
            'average_llm_time_per_render_seconds': round(stats['rendering']['average_llm_time'], 3),
            'average_pure_render_time_seconds': round(stats['rendering']['average_pure_render_time'], 3),
            'last_render_time_seconds': round(stats['rendering']['last_render_time'], 3),
            'recent_render_times': [round(t, 3) for t in stats['rendering']['render_times']]
        },
        'summary': {
            'total_llm_calls': stats['summary']['total_llm_calls'],
            'total_llm_time_seconds': round(stats['summary']['total_llm_time'], 3),
            'total_renders': stats['summary']['total_renders'],
            'total_render_time_seconds': round(stats['summary']['total_render_time'], 3),
            'llm_percentage': round(stats['summary']['llm_percentage'], 1),
            'render_percentage': round(stats['summary']['render_percentage'], 1)
        }
    }
    
    return jsonify(formatted_stats)

@api.route('/browser_context_pool_stats', methods=['GET'])
@handle_api_errors
def get_browser_context_pool_stats():
    """Get browser context pool performance statistics and health information."""
    try:
        from browser_pool import get_browser_context_pool_stats
        stats = get_browser_context_pool_stats()
        return jsonify(stats)
    except Exception as e:
        logger.error(f"Failed to get browser context pool stats: {e}")
        return jsonify({'error': f'Failed to get browser context pool stats: {e}'}), 500

@api.route('/clear_cache', methods=['POST'])
def clear_cache():
    """Clear the modular cache for development"""
    try:
        from static.js.modular_cache_python import modular_js_manager
        modular_js_manager.clear_cache()
        return jsonify({"status": "success", "message": "Cache cleared successfully"})
    except Exception as e:
        return jsonify({"status": "error", "message": str(e)}), 500 <|MERGE_RESOLUTION|>--- conflicted
+++ resolved
@@ -966,11 +966,6 @@
                 except Exception as cleanup_error:
                     logger.warning(f"DEBUG: Error during cleanup: {cleanup_error}")
         
-<<<<<<< HEAD
-        # Create a new event loop for PNG generation
-        # Each PNG generation gets its own fresh browser context for proper isolation
-        png_bytes = asyncio.run(render_svg_to_png(spec, graph_type))
-=======
         # Close the async function definition
         # Now call the async function with proper event loop handling
         try:
@@ -989,7 +984,6 @@
                 png_bytes = loop.run_until_complete(render_svg_to_png(spec, graph_type))
             else:
                 raise
->>>>>>> 7582e39b
         
         # Calculate rendering time
         render_time = time.time() - render_start_time
